///
/// Test the ideal loop case against the analytic formula for the
/// ideal current loop.
///
#[cfg(test)]
extern crate rgsl;
use rustycoils;
const MU0: f64 = 1.25663706212 * 1e-6;
const PI: f64 = std::f64::consts::PI;
fn ellip_k(k: f64) -> f64 {
    rgsl::elliptic::legendre::complete::ellint_Kcomp(k, rgsl::Mode::PrecDouble)
}
fn ellip_e(k: f64) -> f64 {
    rgsl::elliptic::legendre::complete::ellint_Ecomp(k, rgsl::Mode::PrecDouble)
}
fn err_tol(x: f64, y: f64, tol: &f64) -> bool {
    if (x - y).abs() < *tol {
        true
    } else {
        false
    }
}
fn float_compare(a: f64, b: f64, epsilon: f64) -> bool {
    if a == b {
        return true;
    } else if ((a - b) / b).abs() < epsilon {
        return true;
    }
    false
}
#[test]
fn check_external_ellipticals_correct() {
    assert!(err_tol(ellip_k(0.1), 1.5747455615174, &1e-13));
    assert!(err_tol(ellip_k(0.2), 1.5868678474542, &1e-13));
    assert!(err_tol(ellip_k(-0.8), 1.9953027776647, &1e-13));
    assert!(err_tol(ellip_e(0.1), 1.5668619420217, &1e-13));
    assert!(err_tol(ellip_e(0.2), 1.5549685462425, &1e-13));
    assert!(err_tol(ellip_e(-0.8), 1.2763499431699, &1e-13));
}

fn get_x(z: f64, z0: f64, radius: f64) -> f64 {
    (z - z0) / radius
}
fn get_b0(current: f64, radius: f64) -> f64 {
    (MU0 * current) / (2.0 * radius)
}

fn get_nu(r: f64, radius: f64) -> f64 {
    r / radius
}
fn get_k_squared(nu: f64, x: f64) -> f64 {
    (2.0 * nu) / (1.0 + nu.powi(2) + x.powi(2))
}
fn get_t(k_squared: f64) -> f64 {
    ((2.0 * k_squared) / (1.0 + k_squared)).sqrt()
}

fn get_axial_field(r: f64, z: f64, z0: f64, radius: f64, current: f64) -> f64 {
    let x = get_x(z, z0, radius);
    let b0 = get_b0(current, radius);
    if r == 0.0 {
        return b0 * (1.0 / (1.0 + x.powi(2)).powf(1.5));
    } else {
        let nu = get_nu(r, radius);
        let k_squared = get_k_squared(nu, x);
        let t = get_t(k_squared);
        let overall_term = (b0 * t) / (2.0 * PI * nu.sqrt());
        let second_factor = (k_squared - nu) / (nu * (1.0 - k_squared));
        let first_ellip = ellip_k(t);
        let second_ellip = ellip_e(t);
        overall_term * (first_ellip + second_factor * second_ellip)
    }
}
fn get_radial_field(r: f64, z: f64, z0: f64, radius: f64, current: f64) -> f64 {
    let x = get_x(z, z0, radius);
    let b0 = get_b0(current, radius);
    if r == 0.0 {
        return 0.0;
    } else {
        let nu = get_nu(r, radius);
        let k_squared = get_k_squared(nu, x);
        let t = get_t(k_squared);
        let overall_term = (b0 * t * x) / (2.0 * PI * nu * nu.sqrt());
        let second_factor = 1.0 / (1.0 - k_squared);
        let first_ellip = ellip_k(t);
        let second_ellip = ellip_e(t);
        overall_term * (-first_ellip + second_factor * second_ellip)
    }
}

#[test]
fn compare_unit_loop_on_axis_center() {
    let mut myloop = rustycoils::AxialSystem::default();
    let radius = 1.0;
    let current = 1.0;
    let x0 = 0.0;
    let z = 1.0;
    let r = 0.0;
    let _res = myloop.add_loop("loop1".to_string(), radius, x0, current);
<<<<<<< HEAD
    let computed_field = myloop.get_field_axial(&z, &r, &1e-14);
=======
    let computed_field = myloop.get_field_axial(&[z, r], &1e-20);
>>>>>>> 4ce68acf
    let ana_axial_field = get_axial_field(r, z, x0, radius, current);
    let ana_radial_field = get_radial_field(r, z, x0, radius, current);
    assert_eq!(computed_field[0], ana_axial_field);
    assert!(float_compare(computed_field[0], ana_axial_field, 0.001));
    assert!(float_compare(computed_field[1], ana_radial_field, 0.001));
}
#[test]
fn compare_unit_loop_off_axis_center() {
    let mut myloop = rustycoils::AxialSystem::default();
    let radius = 1.0;
    let current = 1.0;
    let x0 = 0.0;
    let z = 1.0;
    let r = 0.1;
    let _res = myloop.add_loop("loop1".to_string(), radius, x0, current);
<<<<<<< HEAD
    let computed_field = myloop.get_field_axial(&z, &r, &1e-14);
=======
    let computed_field = myloop.get_field_axial(&[z, r], &1e-20);
>>>>>>> 4ce68acf
    let ana_axial_field = get_axial_field(r, z, x0, radius, current);
    let ana_radial_field = get_radial_field(r, z, x0, radius, current);
    assert!(float_compare(computed_field[0], ana_axial_field, 0.001));
    assert!(float_compare(computed_field[1], ana_radial_field, 0.001));
}
#[test]
fn compare_unit_loop_off_axis_center_arb_numbers() {
    let mut myloop = rustycoils::AxialSystem::default();
    let radius = 1.9;
    let current = 3.0;
    let x0 = 0.1;
    let z = 1.3;
    let r = 0.4;
    let _res = myloop.add_loop("loop1".to_string(), radius, x0, current);
<<<<<<< HEAD
    let computed_field = myloop.get_field_axial(&z, &r, &1e-14);
=======
    let computed_field = myloop.get_field_axial(&[z, r], &1e-20);
>>>>>>> 4ce68acf
    let ana_axial_field = get_axial_field(r, z, x0, radius, current);
    let ana_radial_field = get_radial_field(r, z, x0, radius, current);
    assert!(float_compare(computed_field[0], ana_axial_field, 0.001));
    assert!(float_compare(computed_field[1], ana_radial_field, 0.001));
}
#[test]
fn compare_unit_loop_off_axis_center_xyz() {
    let mut myloop = rustycoils::AxialSystem::default();
    let radius = 1.9;
    let current = 3.0;
    let x0 = 0.1;
    let z = 1.3;
    let r = 0.4;
    let pos = [z, r, 0.0];
    let _res = myloop.add_loop("loop1".to_string(), radius, x0, current);
    let computed_field = myloop.get_field(pos, &1e-14);
    let ana_axial_field = get_axial_field(r, z, x0, radius, current);
    let ana_radial_field = get_radial_field(r, z, x0, radius, current);
    assert!(float_compare(computed_field[0], ana_axial_field, 0.001));
    assert!(float_compare(computed_field[1], ana_radial_field, 0.001));
}
#[test]
fn compare_unit_loop_off_axis_center_xyz_rotate() {
    let mut myloop = rustycoils::AxialSystem::default();
    let _res = myloop.transform_y();
    let radius = 1.9;
    let current = 3.0;
    let x0 = 0.1;
    let z = 1.3;
    let r = 0.4;
    let pos = [r, z, 0.0];
    let _res = myloop.add_loop("loop1".to_string(), radius, x0, current);
    let computed_field = myloop.get_field(pos, &1e-14);
    let ana_axial_field = get_axial_field(r, z, x0, radius, current);
    let ana_radial_field = get_radial_field(r, z, x0, radius, current);
    assert!(float_compare(computed_field[1], ana_axial_field, 0.001));
    assert!(float_compare(computed_field[0], ana_radial_field, 0.001));
}
//place the radial in both x and y.
#[test]
fn compare_unit_loop_off_axis_center_r_in_both() {
    let mut myloop = rustycoils::AxialSystem::default();
    let _res = myloop.transform_z();
    let radius = 1.9;
    let current = 3.0;
    let x0 = 0.1;
    let z = 1.3;
    let r = 0.4;
    let x = (r) / f64::sqrt(2.0);
    let y = x;
    let pos = [x, y, z];
    let _res = myloop.add_loop("loop1".to_string(), radius, x0, current);
    let computed_field = myloop.get_field(pos, &1e-14);
    let ana_axial_field = get_axial_field(r, z, x0, radius, current);
    let ana_radial_field = get_radial_field(r, z, x0, radius, current);
    let computed_radial =
        (f64::powi(computed_field[0], 2) + f64::powi(computed_field[1], 2)).sqrt();
    assert!(float_compare(computed_field[2], ana_axial_field, 0.001));
    assert!(float_compare(computed_radial, ana_radial_field, 0.001));
}<|MERGE_RESOLUTION|>--- conflicted
+++ resolved
@@ -97,11 +97,7 @@
     let z = 1.0;
     let r = 0.0;
     let _res = myloop.add_loop("loop1".to_string(), radius, x0, current);
-<<<<<<< HEAD
-    let computed_field = myloop.get_field_axial(&z, &r, &1e-14);
-=======
     let computed_field = myloop.get_field_axial(&[z, r], &1e-20);
->>>>>>> 4ce68acf
     let ana_axial_field = get_axial_field(r, z, x0, radius, current);
     let ana_radial_field = get_radial_field(r, z, x0, radius, current);
     assert_eq!(computed_field[0], ana_axial_field);
@@ -117,11 +113,7 @@
     let z = 1.0;
     let r = 0.1;
     let _res = myloop.add_loop("loop1".to_string(), radius, x0, current);
-<<<<<<< HEAD
-    let computed_field = myloop.get_field_axial(&z, &r, &1e-14);
-=======
     let computed_field = myloop.get_field_axial(&[z, r], &1e-20);
->>>>>>> 4ce68acf
     let ana_axial_field = get_axial_field(r, z, x0, radius, current);
     let ana_radial_field = get_radial_field(r, z, x0, radius, current);
     assert!(float_compare(computed_field[0], ana_axial_field, 0.001));
@@ -136,11 +128,7 @@
     let z = 1.3;
     let r = 0.4;
     let _res = myloop.add_loop("loop1".to_string(), radius, x0, current);
-<<<<<<< HEAD
-    let computed_field = myloop.get_field_axial(&z, &r, &1e-14);
-=======
     let computed_field = myloop.get_field_axial(&[z, r], &1e-20);
->>>>>>> 4ce68acf
     let ana_axial_field = get_axial_field(r, z, x0, radius, current);
     let ana_radial_field = get_radial_field(r, z, x0, radius, current);
     assert!(float_compare(computed_field[0], ana_axial_field, 0.001));
